import asyncio
import os
import time
from playwright.async_api import Error as PlaywrightError
from playwright.async_api import Page, TimeoutError
from playwright.async_api import TimeoutError as PlaywrightTimeoutError
from app.helpers.tool_helpers import run_shell
from app.logger import logger
from app.tools.base import DEFAULT_WORKING_DIR
from app.types.browser_types import (
    BrowserClickAction, BrowserConsoleExecAction, BrowserConsoleViewAction, BrowserInputAction,
    BrowserMoveMouseAction, BrowserNavigateAction, BrowserPressKeyAction, BrowserRestartAction,
    BrowserScreenshotAction, BrowserScrollDownAction, BrowserScrollUpAction, BrowserSelectOptionAction,
    BrowserViewAction
)
from browser_use import ActionResult
from browser_use.browser.context import BrowserContext
from browser_helpers import HelperJs
from browser_manager import BrowserManager

__all__ = [
    'register_browser_actions'
]

TOTAL_TIMEOUT_MS = 45000
CONN_TIMEOUT_MS = 10000
default_headers = {
    'User-Agent': 'Mozilla/5.0 (Macintosh; Intel Mac OS X 10_15_7) AppleWebKit/537.36 (KHTML, like Gecko) Chrome/132.0.0.0 Safari/537.36',
    'Accept-Language': 'en-US,en;q=0.9'
}

def register_browser_actions(manager):
<<<<<<< HEAD
=======
    # Define browser action handlers with lambda initial declarations
>>>>>>> 92ab7377
    action_browser_navigate = lambda params, browser: None  # 浏览器导航操作 - Browser navigation operation
    action_browser_click = lambda params, browser: None  # 浏览器点击操作 - Browser click operation
    action_browser_input = lambda params, browser: None  # 浏览器输入操作 - Browser input operation
    action_browser_view = lambda params, browser: None  # 浏览器查看操作 - Browser view operation
    action_browser_screenshot = lambda params, browser: None  # 浏览器截图操作 - Browser screenshot operation
    action_browser_scroll_down = lambda params, browser: None  # 浏览器向下滚动 - Browser scroll down
    action_browser_scroll_up = lambda params, browser: None  # 浏览器向上滚动 - Browser scroll up
    action_browser_press_key = lambda params, browser: None  # 浏览器按键操作 - Browser key press
    action_browser_select_option = lambda params, browser: None  # 浏览器选择选项 - Browser select option
    action_browser_console_exec = lambda params, browser: None  # 浏览器控制台执行 - Browser console execution
    action_browser_console_view = lambda params, browser: None  # 浏览器控制台查看 - Browser console view
    action_browser_restart = lambda params, browser: None  # 浏览器重启操作 - Browser restart
    action_browser_move_mouse = lambda params, browser: None  # 浏览器移动鼠标 - Browser mouse movement
<<<<<<< HEAD

    async def handle_navigation_timeout(page):
        pass

    async def handle_timeout(page):
        pass

=======
    
    async def handle_navigation_timeout(page):
        """Handle navigation timeout by getting partial page details."""
        try:
            # Try to get current page details
            current_url = page.url
            title = await page.title()
            
            # Get the page height for scrolling calculations
            height = await page.evaluate("document.documentElement.scrollHeight")
            
            return ActionResult(
                url=current_url,
                title=title,
                result="Navigation timed out, but page partially loaded",
                pixels_below=max(0, height - await page.evaluate("window.innerHeight")),
                include_in_memory=True
            )
        except Exception as e:
            logger.error(f"Error handling navigation timeout: {e}")
            return ActionResult(
                error="Navigation timed out and failed to get partial page details",
                include_in_memory=True
            )
    
    async def handle_timeout(page):
        """Handle general timeout errors."""
        try:
            # Try to get current page details
            current_url = page.url
            title = await page.title()
            
            return ActionResult(
                url=current_url,
                title=title,
                result="Operation timed out",
                include_in_memory=True
            )
        except Exception as e:
            logger.error(f"Error handling timeout: {e}")
            return ActionResult(
                error="Operation timed out and failed to get page details",
                include_in_memory=True
            )
    
>>>>>>> 92ab7377
    browser_context = None

    async def get_browser_context(key):
<<<<<<< HEAD
        pass

    async def get_page_details(browser, page, original_url, now):
        pass

    return None
=======
        """Get or create browser context with specified key."""
        nonlocal browser_context
        if browser_context is None:
            browser_context = BrowserContext(manager, key)
            await browser_context.initialize()
        return browser_context
    
    async def get_page_details(browser, page, original_url, now):
        """Get page details including URL, title, and navigation status."""
        try:
            current_url = page.url
            title = await page.title()
            
            return {
                "url": current_url,
                "title": title,
                "navigation": current_url != original_url,
                "timestamp": now,
                "elapsed": time.time() - now
            }
        except Exception as e:
            logger.error(f"Error getting page details: {e}")
            return {
                "url": original_url,
                "title": "Unknown",
                "navigation": False,
                "timestamp": now,
                "elapsed": time.time() - now,
                "error": str(e)
            }
    
    # Redefine handlers with actual implementations
    
    async def action_browser_navigate_impl(params, browser):
        """Navigate browser to a URL."""
        page = browser.page
        url = params.url
        
        try:
            # Start navigation with a timeout
            async with asyncio.timeout(TOTAL_TIMEOUT_MS / 1000):
                logger.info(f"Navigating to URL: {url}")
                
                # Perform the navigation
                response = await page.goto(url, timeout=TOTAL_TIMEOUT_MS, wait_until="networkidle")
                
                # Wait for page to stabilize
                await asyncio.sleep(1)
                
                current_url = page.url
                title = await page.title()
                
                # Get the page height for scrolling calculations
                height = await page.evaluate("document.documentElement.scrollHeight")
                
                return ActionResult(
                    url=current_url,
                    title=title,
                    result=f"Navigated to {url}",
                    pixels_below=max(0, height - await page.evaluate("window.innerHeight")),
                    include_in_memory=True
                )
        except TimeoutError:
            return await handle_navigation_timeout(page)
        except Exception as e:
            logger.error(f"Navigation error: {e}")
            return ActionResult(error=f"Failed to navigate to {url}: {str(e)}", include_in_memory=True)
    
    async def action_browser_click_impl(params, browser):
        """Handle click actions on browser elements."""
        page = browser.page
        
        try:
            # Get page details before the action
            current_url = page.url
            title = await page.title()
            
            # If index is provided, click on element by index
            if params.index is not None:
                # Evaluate JavaScript to find clickable elements
                elements = await page.evaluate(HelperJs.FIND_CLICKABLE)
                
                if params.index >= len(elements):
                    return ActionResult(
                        error=f"Index {params.index} is out of range. Only {len(elements)} clickable elements found.",
                        include_in_memory=True
                    )
                
                # Get the element to click
                element = elements[params.index]
                
                # Calculate the center of the element
                x = element["rect"]["x"] + element["rect"]["width"] / 2
                y = element["rect"]["y"] + element["rect"]["height"] / 2
                
                # Scroll to the element
                await page.evaluate(f"window.scrollTo(0, {max(0, y - 100)})")
                
                # Click on the element
                await page.mouse.click(x, y)
            
            # If coordinates are provided, click at the specific location
            elif params.coordinate_x is not None and params.coordinate_y is not None:
                x = params.coordinate_x
                y = params.coordinate_y
                
                # Scroll to the coordinates
                await page.evaluate(f"window.scrollTo(0, {max(0, y - 100)})")
                
                # Click at the specified coordinates
                await page.mouse.click(x, y)
            
            else:
                return ActionResult(
                    error="Either index or coordinates must be provided for click action.",
                    include_in_memory=True
                )
            
            # Wait for any resulting navigation or page updates
            try:
                await page.wait_for_load_state("networkidle", timeout=5000)
            except:
                # Ignore timeout, page might not have navigated
                pass
            
            # Get updated page details
            new_url = page.url
            new_title = await page.title()
            
            # Determine if navigation occurred
            nav_result = "navigated to a new page" if new_url != current_url else "clicked successfully"
            
            # Get the page height for scrolling calculations
            height = await page.evaluate("document.documentElement.scrollHeight")
            
            return ActionResult(
                url=new_url,
                title=new_title,
                result=f"Click action {nav_result}",
                pixels_below=max(0, height - await page.evaluate("window.innerHeight")),
                include_in_memory=True
            )
        except Exception as e:
            logger.error(f"Click error: {e}")
            return ActionResult(error=f"Failed to perform click action: {str(e)}", include_in_memory=True)
    
    async def action_browser_input_impl(params, browser):
        """Handle input operations in browser."""
        page = browser.page
        
        try:
            # Get page details
            current_url = page.url
            title = await page.title()
            
            # If index is provided, type in element by index
            if params.index is not None:
                # Evaluate JavaScript to find input elements
                elements = await page.evaluate(HelperJs.FIND_INPUTS)
                
                if params.index >= len(elements):
                    return ActionResult(
                        error=f"Index {params.index} is out of range. Only {len(elements)} input elements found.",
                        include_in_memory=True
                    )
                
                # Get the element to input text into
                element = elements[params.index]
                
                # Calculate the center of the element
                x = element["rect"]["x"] + element["rect"]["width"] / 2
                y = element["rect"]["y"] + element["rect"]["height"] / 2
                
                # Scroll to the element
                await page.evaluate(f"window.scrollTo(0, {max(0, y - 100)})")
                
                # Click on the element to focus it
                await page.mouse.click(x, y)
                
                # Clear any existing text (select all and delete)
                await page.keyboard.press("Control+A")
                await page.keyboard.press("Delete")
                
                # Type the text
                await page.keyboard.type(params.text)
                
                # Press Enter if requested
                if params.press_enter:
                    await page.keyboard.press("Enter")
                    
                    # Wait for any resulting navigation
                    try:
                        await page.wait_for_load_state("networkidle", timeout=5000)
                    except:
                        # Ignore timeout, page might not have navigated
                        pass
            
            # If coordinates are provided, click at that location and input text
            elif params.coordinate_x is not None and params.coordinate_y is not None:
                x = params.coordinate_x
                y = params.coordinate_y
                
                # Scroll to the coordinates
                await page.evaluate(f"window.scrollTo(0, {max(0, y - 100)})")
                
                # Click at the specified coordinates to focus
                await page.mouse.click(x, y)
                
                # Clear any existing text (select all and delete)
                await page.keyboard.press("Control+A")
                await page.keyboard.press("Delete")
                
                # Type the text
                await page.keyboard.type(params.text)
                
                # Press Enter if requested
                if params.press_enter:
                    await page.keyboard.press("Enter")
                    
                    # Wait for any resulting navigation
                    try:
                        await page.wait_for_load_state("networkidle", timeout=5000)
                    except:
                        # Ignore timeout, page might not have navigated
                        pass
            
            else:
                return ActionResult(
                    error="Either index or coordinates must be provided for input action.",
                    include_in_memory=True
                )
            
            # Get updated page details
            new_url = page.url
            new_title = await page.title()
            
            # Determine if navigation occurred
            nav_result = "and navigated to a new page" if new_url != current_url else ""
            
            # Get the page height for scrolling calculations
            height = await page.evaluate("document.documentElement.scrollHeight")
            
            return ActionResult(
                url=new_url,
                title=new_title,
                result=f"Text input successful {nav_result}",
                pixels_below=max(0, height - await page.evaluate("window.innerHeight")),
                include_in_memory=True
            )
        except Exception as e:
            logger.error(f"Input error: {e}")
            return ActionResult(error=f"Failed to perform input action: {str(e)}", include_in_memory=True)
    
    async def action_browser_view_impl(params, browser):
        """View page content action."""
        page = browser.page
        
        try:
            # Reload the page if requested
            if params and params.reload:
                await page.reload(timeout=TOTAL_TIMEOUT_MS, wait_until="networkidle")
                await asyncio.sleep(1)
            
            # Get current page details
            current_url = page.url
            title = await page.title()
            
            # Extract page content using JavaScript
            content = await page.evaluate(HelperJs.EXTRACT_CONTENT)
            
            # Get the page height for scrolling calculations
            height = await page.evaluate("document.documentElement.scrollHeight")
            
            return ActionResult(
                url=current_url,
                title=title,
                result=content,
                pixels_below=max(0, height - await page.evaluate("window.innerHeight")),
                include_in_memory=True
            )
        except Exception as e:
            logger.error(f"View error: {e}")
            return ActionResult(error=f"Failed to view page content: {str(e)}", include_in_memory=True)
    
    async def action_browser_screenshot_impl(params, browser):
        """Take a screenshot of the current page."""
        page = browser.page
        
        try:
            # Reload the page if requested
            if params and params.reload:
                await page.reload(timeout=TOTAL_TIMEOUT_MS, wait_until="networkidle")
                await asyncio.sleep(1)
            
            # Get current page details
            current_url = page.url
            title = await page.title()
            
            # Define the file path for the screenshot
            file_path = params.file
            if not os.path.isabs(file_path):
                file_path = os.path.join(DEFAULT_WORKING_DIR, file_path)
            
            # Ensure directory exists
            os.makedirs(os.path.dirname(file_path), exist_ok=True)
            
            # Take the screenshot
            await page.screenshot(path=file_path, full_page=True)
            
            # Get the page height for scrolling calculations
            height = await page.evaluate("document.documentElement.scrollHeight")
            
            return ActionResult(
                url=current_url,
                title=title,
                result=f"Screenshot saved to {file_path}",
                pixels_below=max(0, height - await page.evaluate("window.innerHeight")),
                include_in_memory=True
            )
        except Exception as e:
            logger.error(f"Screenshot error: {e}")
            return ActionResult(error=f"Failed to take screenshot: {str(e)}", include_in_memory=True)
    
    async def action_browser_scroll_down_impl(params, browser):
        """Scroll the page down."""
        page = browser.page
        
        try:
            # Get current page details
            current_url = page.url
            title = await page.title()
            
            # Get current scroll position and page height
            current_scroll = await page.evaluate("window.scrollY")
            window_height = await page.evaluate("window.innerHeight")
            page_height = await page.evaluate("document.documentElement.scrollHeight")
            
            # Calculate new scroll position
            if params and params.to_bottom:
                # Scroll to the bottom of the page
                new_scroll = page_height
            else:
                # Scroll down by one viewport height
                new_scroll = min(current_scroll + window_height, page_height - window_height)
            
            # Perform the scroll
            await page.evaluate(f"window.scrollTo(0, {new_scroll})")
            
            # Wait a moment for any lazy-loaded content
            await asyncio.sleep(0.5)
            
            # Recalculate page height (may have changed due to lazy loading)
            updated_page_height = await page.evaluate("document.documentElement.scrollHeight")
            updated_scroll = await page.evaluate("window.scrollY")
            
            # Calculate remaining pixels below viewport
            pixels_below = max(0, updated_page_height - (updated_scroll + window_height))
            
            scroll_result = "bottom of page" if params and params.to_bottom else f"position {updated_scroll}px"
            
            return ActionResult(
                url=current_url,
                title=title,
                result=f"Scrolled to {scroll_result}",
                pixels_below=pixels_below,
                include_in_memory=True
            )
        except Exception as e:
            logger.error(f"Scroll down error: {e}")
            return ActionResult(error=f"Failed to scroll down: {str(e)}", include_in_memory=True)
    
    async def action_browser_scroll_up_impl(params, browser):
        """Scroll the page up."""
        page = browser.page
        
        try:
            # Get current page details
            current_url = page.url
            title = await page.title()
            
            # Get current scroll position and page height
            current_scroll = await page.evaluate("window.scrollY")
            window_height = await page.evaluate("window.innerHeight")
            page_height = await page.evaluate("document.documentElement.scrollHeight")
            
            # Calculate new scroll position
            if params and params.to_top:
                # Scroll to the top of the page
                new_scroll = 0
            else:
                # Scroll up by one viewport height
                new_scroll = max(current_scroll - window_height, 0)
            
            # Perform the scroll
            await page.evaluate(f"window.scrollTo(0, {new_scroll})")
            
            # Wait a moment for any animations to complete
            await asyncio.sleep(0.5)
            
            # Get updated scroll position
            updated_scroll = await page.evaluate("window.scrollY")
            
            # Calculate remaining pixels below viewport
            pixels_below = max(0, page_height - (updated_scroll + window_height))
            
            scroll_result = "top of page" if params and params.to_top else f"position {updated_scroll}px"
            
            return ActionResult(
                url=current_url,
                title=title,
                result=f"Scrolled to {scroll_result}",
                pixels_below=pixels_below,
                include_in_memory=True
            )
        except Exception as e:
            logger.error(f"Scroll up error: {e}")
            return ActionResult(error=f"Failed to scroll up: {str(e)}", include_in_memory=True)
    
    async def action_browser_press_key_impl(params, browser):
        """Press a key in the browser."""
        page = browser.page
        
        try:
            # Get current page details
            current_url = page.url
            title = await page.title()
            
            # Press the specified key
            await page.keyboard.press(params.key)
            
            # Wait for any resulting navigation or page updates
            try:
                await page.wait_for_load_state("networkidle", timeout=5000)
            except:
                # Ignore timeout, page might not have navigated
                pass
            
            # Get updated page details
            new_url = page.url
            new_title = await page.title()
            
            # Determine if navigation occurred
            nav_result = "and navigated to a new page" if new_url != current_url else ""
            
            # Get the page height for scrolling calculations
            height = await page.evaluate("document.documentElement.scrollHeight")
            
            return ActionResult(
                url=new_url,
                title=new_title,
                result=f"Pressed key '{params.key}' {nav_result}",
                pixels_below=max(0, height - await page.evaluate("window.innerHeight")),
                include_in_memory=True
            )
        except Exception as e:
            logger.error(f"Key press error: {e}")
            return ActionResult(error=f"Failed to press key '{params.key}': {str(e)}", include_in_memory=True)
    
    async def action_browser_select_option_impl(params, browser):
        """Select an option from a dropdown menu."""
        page = browser.page
        
        try:
            # Get current page details
            current_url = page.url
            title = await page.title()
            
            # Find all select elements
            select_elements = await page.query_selector_all('select')
            
            if params.index >= len(select_elements):
                return ActionResult(
                    error=f"Index {params.index} is out of range. Only {len(select_elements)} select elements found.",
                    include_in_memory=True
                )
            
            # Get the select element
            select_element = select_elements[params.index]
            
            # Scroll to the element
            await select_element.scroll_into_view_if_needed()
            
            # Get all options in the select element
            options = await select_element.query_selector_all('option')
            
            if params.option >= len(options):
                return ActionResult(
                    error=f"Option index {params.option} is out of range. Only {len(options)} options found.",
                    include_in_memory=True
                )
            
            # Get the option value
            option_element = options[params.option]
            option_value = await option_element.get_attribute('value')
            option_text = await option_element.inner_text()
            
            # Select the option
            await select_element.select_option(value=option_value)
            
            # Wait for any resulting events or page updates
            await asyncio.sleep(0.5)
            
            # Get the page height for scrolling calculations
            height = await page.evaluate("document.documentElement.scrollHeight")
            
            return ActionResult(
                url=current_url,
                title=title,
                result=f"Selected option '{option_text}' from select element at index {params.index}",
                pixels_below=max(0, height - await page.evaluate("window.innerHeight")),
                include_in_memory=True
            )
        except Exception as e:
            logger.error(f"Select option error: {e}")
            return ActionResult(error=f"Failed to select option: {str(e)}", include_in_memory=True)
    
    async def action_browser_console_exec_impl(params, browser):
        """Execute JavaScript code in the browser console."""
        page = browser.page
        
        try:
            # Get current page details
            current_url = page.url
            title = await page.title()
            
            # Initialize console logging if needed
            await page.evaluate(HelperJs.INIT_CONSOLE_LOGGING)
            
            # Execute the JavaScript code
            result = await page.evaluate(params.javascript)
            
            # Convert result to string if it's not already
            if result is None:
                result_str = "undefined"
            elif isinstance(result, (dict, list)):
                result_str = str(result)
            else:
                result_str = str(result)
            
            # Get the page height for scrolling calculations
            height = await page.evaluate("document.documentElement.scrollHeight")
            
            return ActionResult(
                url=current_url,
                title=title,
                result=f"JavaScript executed successfully. Result: {result_str}",
                pixels_below=max(0, height - await page.evaluate("window.innerHeight")),
                include_in_memory=True
            )
        except Exception as e:
            logger.error(f"Console exec error: {e}")
            return ActionResult(error=f"Failed to execute JavaScript: {str(e)}", include_in_memory=True)
    
    async def action_browser_console_view_impl(params, browser):
        """View the console logs in the browser."""
        page = browser.page
        
        try:
            # Get current page details
            current_url = page.url
            title = await page.title()
            
            # Initialize console logging if needed
            init_result = await page.evaluate(HelperJs.INIT_CONSOLE_LOGGING)
            
            # Get console logs
            max_lines = params.max_lines if params and params.max_lines is not None else 100
            logs = await page.evaluate(HelperJs.CONSOLE_LOGS % max_lines)
            
            # Get the page height for scrolling calculations
            height = await page.evaluate("document.documentElement.scrollHeight")
            
            return ActionResult(
                url=current_url,
                title=title,
                result=f"Console logs:\n\n{logs}",
                pixels_below=max(0, height - await page.evaluate("window.innerHeight")),
                include_in_memory=True
            )
        except Exception as e:
            logger.error(f"Console view error: {e}")
            return ActionResult(error=f"Failed to view console logs: {str(e)}", include_in_memory=True)
    
    async def action_browser_restart_impl(params, browser):
        """Restart the browser instance."""
        try:
            # Close the current browser context and page
            await browser_context.close()
            
            # Recreate the browser context
            await browser_context.create()
            
            # Create a new page and navigate to the initial URL
            page = browser_context.page
            url = params.url
            
            # Setup default headers
            await page.set_extra_http_headers(default_headers)
            
            # Navigate to the specified URL
            response = await page.goto(url, timeout=TOTAL_TIMEOUT_MS, wait_until="networkidle")
            
            # Wait for page to stabilize
            await asyncio.sleep(1)
            
            current_url = page.url
            title = await page.title()
            
            # Get the page height for scrolling calculations
            height = await page.evaluate("document.documentElement.scrollHeight")
            
            return ActionResult(
                url=current_url,
                title=title,
                result=f"Browser restarted and navigated to {url}",
                pixels_below=max(0, height - await page.evaluate("window.innerHeight")),
                include_in_memory=True
            )
        except Exception as e:
            logger.error(f"Browser restart error: {e}")
            return ActionResult(error=f"Failed to restart browser: {str(e)}", include_in_memory=True)
    
    async def action_browser_move_mouse_impl(params, browser):
        """Move the mouse to specified coordinates."""
        page = browser.page
        
        try:
            # Get current page details
            current_url = page.url
            title = await page.title()
            
            # Extract coordinates
            x = params.coordinate_x
            y = params.coordinate_y
            
            # Scroll to ensure the target area is visible
            await page.evaluate(f"window.scrollTo(0, {max(0, y - 100)})")
            
            # Move the mouse to the specified coordinates
            await page.mouse.move(x, y)
            
            # Get the page height for scrolling calculations
            height = await page.evaluate("document.documentElement.scrollHeight")
            
            return ActionResult(
                url=current_url,
                title=title,
                result=f"Moved mouse to coordinates ({x}, {y})",
                pixels_below=max(0, height - await page.evaluate("window.innerHeight")),
                include_in_memory=True
            )
        except Exception as e:
            logger.error(f"Mouse movement error: {e}")
            return ActionResult(error=f"Failed to move mouse: {str(e)}", include_in_memory=True)
    
    # Assign the implementation functions to the lambda placeholders
    action_browser_navigate = action_browser_navigate_impl
    action_browser_click = action_browser_click_impl
    action_browser_input = action_browser_input_impl
    action_browser_view = action_browser_view_impl
    action_browser_screenshot = action_browser_screenshot_impl
    action_browser_scroll_down = action_browser_scroll_down_impl
    action_browser_scroll_up = action_browser_scroll_up_impl
    action_browser_press_key = action_browser_press_key_impl
    action_browser_select_option = action_browser_select_option_impl
    action_browser_console_exec = action_browser_console_exec_impl
    action_browser_console_view = action_browser_console_view_impl
    action_browser_restart = action_browser_restart_impl
    action_browser_move_mouse = action_browser_move_mouse_impl
    
    # Create browser context
    browser_context = BrowserContext(manager)
    
    # Register action handlers with the manager
    manager.register_action_handler("browser_navigate", action_browser_navigate)
    manager.register_action_handler("browser_click", action_browser_click)
    manager.register_action_handler("browser_input", action_browser_input)
    manager.register_action_handler("browser_view", action_browser_view)
    manager.register_action_handler("browser_screenshot", action_browser_screenshot)
    manager.register_action_handler("browser_scroll_down", action_browser_scroll_down)
    manager.register_action_handler("browser_scroll_up", action_browser_scroll_up)
    manager.register_action_handler("browser_press_key", action_browser_press_key)
    manager.register_action_handler("browser_select_option", action_browser_select_option)
    manager.register_action_handler("browser_console_exec", action_browser_console_exec)
    manager.register_action_handler("browser_console_view", action_browser_console_view)
    manager.register_action_handler("browser_restart", action_browser_restart)
    manager.register_action_handler("browser_move_mouse", action_browser_move_mouse)
    
    return browser_context
>>>>>>> 92ab7377
<|MERGE_RESOLUTION|>--- conflicted
+++ resolved
@@ -30,10 +30,7 @@
 }
 
 def register_browser_actions(manager):
-<<<<<<< HEAD
-=======
     # Define browser action handlers with lambda initial declarations
->>>>>>> 92ab7377
     action_browser_navigate = lambda params, browser: None  # 浏览器导航操作 - Browser navigation operation
     action_browser_click = lambda params, browser: None  # 浏览器点击操作 - Browser click operation
     action_browser_input = lambda params, browser: None  # 浏览器输入操作 - Browser input operation
@@ -47,15 +44,6 @@
     action_browser_console_view = lambda params, browser: None  # 浏览器控制台查看 - Browser console view
     action_browser_restart = lambda params, browser: None  # 浏览器重启操作 - Browser restart
     action_browser_move_mouse = lambda params, browser: None  # 浏览器移动鼠标 - Browser mouse movement
-<<<<<<< HEAD
-
-    async def handle_navigation_timeout(page):
-        pass
-
-    async def handle_timeout(page):
-        pass
-
-=======
     
     async def handle_navigation_timeout(page):
         """Handle navigation timeout by getting partial page details."""
@@ -101,18 +89,9 @@
                 include_in_memory=True
             )
     
->>>>>>> 92ab7377
     browser_context = None
 
     async def get_browser_context(key):
-<<<<<<< HEAD
-        pass
-
-    async def get_page_details(browser, page, original_url, now):
-        pass
-
-    return None
-=======
         """Get or create browser context with specified key."""
         nonlocal browser_context
         if browser_context is None:
@@ -801,5 +780,4 @@
     manager.register_action_handler("browser_restart", action_browser_restart)
     manager.register_action_handler("browser_move_mouse", action_browser_move_mouse)
     
-    return browser_context
->>>>>>> 92ab7377
+    return browser_context